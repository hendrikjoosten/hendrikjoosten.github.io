<!DOCTYPE html>
<html lang="{{ site.lang | default: "en-US" }}">
  <head>
<<<<<<< HEAD
    <meta charset="UTF-8">
    <meta http-equiv="X-UA-Compatible" content="IE=edge">
    <meta name="viewport" content="width=device-width, initial-scale=1">
=======
    <meta charset="utf-8">
    <meta http-equiv="X-UA-Compatible" content="IE=edge">
>>>>>>> 6ee96935

{% seo %}
    <link rel="stylesheet" href="{{ "/assets/css/style.css?v=" | append: site.github.build_revision | relative_url }}">
    <!--[if lt IE 9]>
    <script src="//cdnjs.cloudflare.com/ajax/libs/html5shiv/3.7.3/html5shiv.min.js"></script>
    <![endif]-->
  </head>
  <body>
    <div class="wrapper">
      <header>
<<<<<<< HEAD
        <h1><a href="{{ "/" | absolute_url }}">{{ site.title | default: site.github.repository_name }}</a></h1>
        
        {% if site.logo %}
        <img src="{{site.logo | relative_url}}" alt="Logo"></img>
        {% endif %}
=======
        <a href="{{ site.github.url }}"> <h1>{{ site.title | default: site.github.repository_name }}</h1> </a>

	{% if site.logo %}
	  <img src="{{site.logo | relative_url}}" alt="Logo"/>
	{% endif %}
>>>>>>> 6ee96935

        <p>{{ site.description | default: site.github.project_tagline }}</p>

        {% if site.github.is_project_page %}
        <p class="view"><a href="{{ site.github.repository_url }}">View the Project on GitHub <small>{{ site.github.repository_nwo }}</small></a></p>
        {% endif %}

        {% if site.github.is_user_page %}
        <p class="view"><a href="{{ site.github.owner_url }}">View My GitHub Profile</a></p>
        {% endif %}

        {% if site.show_downloads %}
        <ul>
          <li><a href="{{ site.github.zip_url }}">Download <strong>ZIP File</strong></a></li>
          <li><a href="{{ site.github.tar_url }}">Download <strong>TAR Ball</strong></a></li>
          <li><a href="{{ site.github.repository_url }}">View On <strong>GitHub</strong></a></li>
        </ul>
        {% endif %}
      </header>
      <section>

      {{ content }}

      </section>
      <footer>
        {% if site.github.is_project_page %}
        <p>This project is maintained by <a href="{{ site.github.owner_url }}">{{ site.github.owner_name }}</a></p>
        {% endif %}
        <p><small>Hosted on GitHub Pages &mdash; Theme by <a href="https://github.com/orderedlist">orderedlist</a></small></p>
      </footer>
    </div>
    <script src="{{ "/assets/js/scale.fix.js" | relative_url }}"></script>
    {% if site.google_analytics %}
    <script>
      (function(i,s,o,g,r,a,m){i['GoogleAnalyticsObject']=r;i[r]=i[r]||function(){
      (i[r].q=i[r].q||[]).push(arguments)},i[r].l=1*new Date();a=s.createElement(o),
      m=s.getElementsByTagName(o)[0];a.async=1;a.src=g;m.parentNode.insertBefore(a,m)
      })(window,document,'script','https://www.google-analytics.com/analytics.js','ga');
      ga('create', '{{ site.google_analytics }}', 'auto');
      ga('send', 'pageview');
    </script>
    {% endif %}
  </body>
</html><|MERGE_RESOLUTION|>--- conflicted
+++ resolved
@@ -1,14 +1,9 @@
 <!DOCTYPE html>
 <html lang="{{ site.lang | default: "en-US" }}">
   <head>
-<<<<<<< HEAD
     <meta charset="UTF-8">
     <meta http-equiv="X-UA-Compatible" content="IE=edge">
     <meta name="viewport" content="width=device-width, initial-scale=1">
-=======
-    <meta charset="utf-8">
-    <meta http-equiv="X-UA-Compatible" content="IE=edge">
->>>>>>> 6ee96935
 
 {% seo %}
     <link rel="stylesheet" href="{{ "/assets/css/style.css?v=" | append: site.github.build_revision | relative_url }}">
@@ -19,19 +14,11 @@
   <body>
     <div class="wrapper">
       <header>
-<<<<<<< HEAD
         <h1><a href="{{ "/" | absolute_url }}">{{ site.title | default: site.github.repository_name }}</a></h1>
         
         {% if site.logo %}
-        <img src="{{site.logo | relative_url}}" alt="Logo"></img>
+          <img src="{{site.logo | relative_url}}" alt="Logo" />
         {% endif %}
-=======
-        <a href="{{ site.github.url }}"> <h1>{{ site.title | default: site.github.repository_name }}</h1> </a>
-
-	{% if site.logo %}
-	  <img src="{{site.logo | relative_url}}" alt="Logo"/>
-	{% endif %}
->>>>>>> 6ee96935
 
         <p>{{ site.description | default: site.github.project_tagline }}</p>
 
